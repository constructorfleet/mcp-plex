--- conflicted
+++ resolved
@@ -13,13 +13,10 @@
   to combine dense and sparse results before optional cross-encoder reranking.
 - Qdrant client initialization moved into `PlexServer` to centralize state and
   simplify testing.
-<<<<<<< HEAD
 - Cross-encoder reranker is initialized lazily via a `PlexServer` property to
   avoid unnecessary model downloads when reranking is disabled or unavailable.
-=======
 - Media payload and artwork caching centralized in `MediaCache` attached to
   `PlexServer` to streamline cache management and testing.
->>>>>>> beb2ea7b
 
 ## User Queries
 The project should handle natural-language searches and recommendations such as:
