[project]
name = "mcp-plex"
<<<<<<< HEAD
version = "2.0.15"
=======
version = "2.0.16"
>>>>>>> 4f579c20
requires-python = ">=3.11,<3.13"
dependencies = [
  "fastmcp>=2.11.2",
  "fastapi>=0.115.0",
  "pydantic>=2.11.7",
  "plexapi>=4.17.0",
  "qdrant-client[fastembed-gpu]>=1.15.1",
  "rapidfuzz>=3.13.0",
  "scikit-learn>=1.7.1",
  "httpx>=0.27.0",
  "sentence-transformers>=2.7.0",
]

[[tool.uv.index]]
url = "https://aiinfra.pkgs.visualstudio.com/PublicPackages/_packaging/onnxruntime-cuda-12/pypi/simple/"<|MERGE_RESOLUTION|>--- conflicted
+++ resolved
@@ -1,10 +1,6 @@
 [project]
 name = "mcp-plex"
-<<<<<<< HEAD
-version = "2.0.15"
-=======
 version = "2.0.16"
->>>>>>> 4f579c20
 requires-python = ">=3.11,<3.13"
 dependencies = [
   "fastmcp>=2.11.2",
