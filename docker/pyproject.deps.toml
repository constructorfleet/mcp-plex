[project]
name = "mcp-plex"
<<<<<<< HEAD
version = "1.0.21"
=======
version = "1.0.22"
>>>>>>> 6ede5485
requires-python = ">=3.11,<3.13"
dependencies = [
  "fastmcp>=2.11.2",
  "fastapi>=0.115.0",
  "pydantic>=2.11.7",
  "plexapi>=4.17.0",
  "qdrant-client[fastembed-gpu]>=1.15.1",
  "rapidfuzz>=3.13.0",
  "scikit-learn>=1.7.1",
  "httpx>=0.27.0",
  "sentence-transformers>=2.7.0",
]

[[tool.uv.index]]
url = "https://aiinfra.pkgs.visualstudio.com/PublicPackages/_packaging/onnxruntime-cuda-12/pypi/simple/"<|MERGE_RESOLUTION|>--- conflicted
+++ resolved
@@ -1,10 +1,6 @@
 [project]
 name = "mcp-plex"
-<<<<<<< HEAD
-version = "1.0.21"
-=======
 version = "1.0.22"
->>>>>>> 6ede5485
 requires-python = ">=3.11,<3.13"
 dependencies = [
   "fastmcp>=2.11.2",
