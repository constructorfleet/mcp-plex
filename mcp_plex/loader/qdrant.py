"""Qdrant helper utilities shared across the loader pipeline."""

from __future__ import annotations

import asyncio
import math
import random
import time
import logging
import warnings
from typing import TYPE_CHECKING, Iterable, List, Optional, Sequence, TypedDict

from qdrant_client import models
from qdrant_client.async_qdrant_client import AsyncQdrantClient
from qdrant_client.http.models import WriteOrdering

from ..common.types import AggregatedItem, JSONValue

if TYPE_CHECKING:  # pragma: no cover - imported for typing only
    from . import QdrantRuntimeConfig

logger = logging.getLogger("mcp_plex.loader.qdrant")


def _is_local_qdrant(client: AsyncQdrantClient) -> bool:
    """Return ``True`` if *client* targets an in-process Qdrant instance."""

    inner = getattr(client, "_client", None)
    return bool(inner) and inner.__class__.__module__.startswith("qdrant_client.local")


# Known Qdrant-managed dense embedding models with their dimensionality and
# similarity metric. To support a new server-side embedding model, add an entry
# here with the appropriate vector size and `models.Distance` value.
_DENSE_MODEL_PARAMS: dict[str, tuple[int, models.Distance]] = {
    "BAAI/bge-small-en-v1.5": (384, models.Distance.COSINE),
    "BAAI/bge-base-en-v1.5": (768, models.Distance.COSINE),
    "BAAI/bge-large-en-v1.5": (1024, models.Distance.COSINE),
    "text-embedding-3-small": (1536, models.Distance.COSINE),
    "text-embedding-3-large": (3072, models.Distance.COSINE),
}


def _resolve_dense_model_params(model_name: str) -> tuple[int, models.Distance]:
    """Look up Qdrant vector parameters for a known dense embedding model."""

    try:
        return _DENSE_MODEL_PARAMS[model_name]
    except KeyError as exc:
        raise ValueError(
            f"Unknown dense embedding model '{model_name}'. Update _DENSE_MODEL_PARAMS with the model's size and distance."
        ) from exc


async def _ensure_collection(
    client: AsyncQdrantClient,
    collection_name: str,
    *,
    dense_size: int,
    dense_distance: models.Distance,
) -> None:
    """Create the collection and payload indexes if they do not already exist."""

    created_collection = False
    if not await client.collection_exists(collection_name):
        await client.create_collection(
            collection_name=collection_name,
            vectors_config={
                "dense": models.VectorParams(size=dense_size, distance=dense_distance)
            },
            sparse_vectors_config={"sparse": models.SparseVectorParams()},
        )
        created_collection = True

    if not created_collection:
        return

    suppress_payload_warning = _is_local_qdrant(client)

    async def _create_index(
        field_name: str,
        field_schema: models.PayloadSchemaType | models.TextIndexParams,
    ) -> None:
        if suppress_payload_warning:
            with warnings.catch_warnings():
                warnings.filterwarnings(
                    "ignore",
                    message="Payload indexes have no effect in the local Qdrant.*",
                    category=UserWarning,
                )
                await client.create_payload_index(
                    collection_name=collection_name,
                    field_name=field_name,
                    field_schema=field_schema,
                )
        else:
            await client.create_payload_index(
                collection_name=collection_name,
                field_name=field_name,
                field_schema=field_schema,
            )

    text_index = models.TextIndexParams(
        type=models.PayloadSchemaType.TEXT,
        tokenizer=models.TokenizerType.WORD,
        min_token_len=2,
        lowercase=True,
    )
    await _create_index("title", text_index)
    await _create_index("type", models.PayloadSchemaType.KEYWORD)
    await _create_index("year", models.PayloadSchemaType.INTEGER)
    await _create_index("added_at", models.PayloadSchemaType.INTEGER)
    await _create_index("actors", models.PayloadSchemaType.KEYWORD)
    await _create_index("directors", models.PayloadSchemaType.KEYWORD)
    await _create_index("writers", models.PayloadSchemaType.KEYWORD)
    await _create_index("genres", models.PayloadSchemaType.KEYWORD)
    await _create_index("show_title", models.PayloadSchemaType.KEYWORD)
    await _create_index("season_number", models.PayloadSchemaType.INTEGER)
    await _create_index("episode_number", models.PayloadSchemaType.INTEGER)
    await _create_index("collections", models.PayloadSchemaType.KEYWORD)
    await _create_index("summary", text_index)
    await _create_index("overview", text_index)
    await _create_index("plot", text_index)
    await _create_index("tagline", text_index)
    await _create_index("reviews", text_index)
    await _create_index("data.plex.rating_key", models.PayloadSchemaType.KEYWORD)
    await _create_index("data.imdb.id", models.PayloadSchemaType.KEYWORD)
    await _create_index("data.tmdb.id", models.PayloadSchemaType.INTEGER)


def _format_primary_title(item: AggregatedItem) -> str:
    """Format the primary title text for ``item``."""

    primary_title = item.plex.title
    if item.plex.type == "episode":
        title_bits: list[str] = []
        if item.plex.show_title:
            title_bits.append(item.plex.show_title)
        se_parts: list[str] = []
        if item.plex.season_number is not None:
            se_parts.append(f"S{item.plex.season_number:02d}")
        if item.plex.episode_number is not None:
            se_parts.append(f"E{item.plex.episode_number:02d}")
        if se_parts:
            title_bits.append("".join(se_parts))
        if item.plex.title:
            title_bits.append(item.plex.title)
        if title_bits:
            primary_title = " - ".join(title_bits)
    return primary_title


def _build_point_text(item: AggregatedItem) -> str:
    """Return the vector text for ``item``."""

    parts = [
        _format_primary_title(item),
        item.plex.summary or "",
        item.tmdb.overview if item.tmdb and hasattr(item.tmdb, "overview") else "",
        item.imdb.plot if item.imdb else "",
    ]
    directors_text = ", ".join(p.tag for p in item.plex.directors if p.tag)
    writers_text = ", ".join(p.tag for p in item.plex.writers if p.tag)
    actors_text = ", ".join(p.tag for p in item.plex.actors if p.tag)
    if directors_text:
        parts.append(f"Directed by {directors_text}")
    if writers_text:
        parts.append(f"Written by {writers_text}")
    if actors_text:
        parts.append(f"Starring {actors_text}")
    if item.plex.tagline:
        parts.append(item.plex.tagline)
    if item.tmdb and hasattr(item.tmdb, "tagline"):
        tagline = getattr(item.tmdb, "tagline", None)
        if tagline:
            parts.append(tagline)
    if item.tmdb and hasattr(item.tmdb, "reviews"):
        parts.extend(r.get("content", "") for r in getattr(item.tmdb, "reviews", []))
    return "\n".join(p for p in parts if p)


class _BaseQdrantPayload(TypedDict):
    data: dict[str, JSONValue]
    title: str
    type: str


class QdrantPayload(_BaseQdrantPayload, total=False):
    show_title: str
    season_title: str
    season_number: int
    episode_number: int
    actors: list[str]
    directors: list[str]
    writers: list[str]
    genres: list[str]
    collections: list[str]
    summary: str
    overview: str
    plot: str
    tagline: str
    reviews: list[str]
    year: int
    added_at: int


def _build_point_payload(item: AggregatedItem) -> QdrantPayload:
    """Construct the Qdrant payload for ``item``."""

    payload: QdrantPayload = {
        "data": item.model_dump(mode="json"),
        "title": item.plex.title,
        "type": item.plex.type,
    }
    if item.plex.type == "episode":
        if item.plex.show_title:
            payload["show_title"] = item.plex.show_title
        if item.plex.season_title:
            payload["season_title"] = item.plex.season_title
        if item.plex.season_number is not None:
            payload["season_number"] = item.plex.season_number
        if item.plex.episode_number is not None:
            payload["episode_number"] = item.plex.episode_number
    if item.plex.actors:
        payload["actors"] = [p.tag for p in item.plex.actors if p.tag]
    if item.plex.directors:
        payload["directors"] = [p.tag for p in item.plex.directors if p.tag]
    if item.plex.writers:
        payload["writers"] = [p.tag for p in item.plex.writers if p.tag]
    if item.plex.genres:
        payload["genres"] = item.plex.genres
    if item.plex.collections:
        payload["collections"] = item.plex.collections
    summary = item.plex.summary
    if summary:
        payload["summary"] = summary
    overview = getattr(item.tmdb, "overview", None) if item.tmdb else None
    if overview:
        payload["overview"] = overview
    plot = item.imdb.plot if item.imdb else None
    if plot:
        payload["plot"] = plot
    taglines = [item.plex.tagline]
    if item.tmdb and hasattr(item.tmdb, "tagline"):
        taglines.append(getattr(item.tmdb, "tagline", None))
    taglines = [t for t in taglines if t]
    if taglines:
        payload["tagline"] = "\n".join(dict.fromkeys(taglines))
    if item.tmdb and hasattr(item.tmdb, "reviews"):
        review_texts = [r.get("content", "") for r in getattr(item.tmdb, "reviews", [])]
        review_texts = [r for r in review_texts if r]
        if review_texts:
            payload["reviews"] = review_texts
    if item.plex.year is not None:
        payload["year"] = item.plex.year
    if item.plex.added_at is not None:
        added = item.plex.added_at
        if hasattr(added, "timestamp"):
            payload["added_at"] = int(added.timestamp())
    return payload


def _point_id_from_rating_key(rating_key: str) -> int | str:
    """Convert a Plex rating key into the corresponding Qdrant point ID."""

    rating_key = str(rating_key)
    return int(rating_key) if rating_key.isdigit() else rating_key


def _normalise_point_id(point_id: int | str) -> str:
    """Return a stable string representation for comparing point identifiers."""

    return str(point_id)


def build_point(
    item: AggregatedItem,
    dense_model_name: str,
    sparse_model_name: str,
) -> models.PointStruct:
    """Build a Qdrant point for ``item`` using the configured model names."""

    text = _build_point_text(item)
    payload = _build_point_payload(item)
    point_id = _point_id_from_rating_key(item.plex.rating_key)
    return models.PointStruct(
        id=point_id,
        vector={
            "dense": models.Document(text=text, model=dense_model_name),
            "sparse": models.Document(text=text, model=sparse_model_name),
        },
        payload=payload,
    )


_EXISTING_POINT_RETRY_ATTEMPTS = 3
_EXISTING_POINT_RETRY_BACKOFF_S = 0.1


async def _existing_point_ids(
    client: AsyncQdrantClient,
    collection_name: str,
    point_ids: Sequence[int | str],
) -> set[str]:
    """Return the subset of ``point_ids`` already present in Qdrant."""

    if not point_ids:
        return set()

    unique_ids: list[int | str] = list(dict.fromkeys(point_ids))
<<<<<<< HEAD
    total = len(unique_ids)

    async def retrieve_range(start: int, end: int) -> list[models.Record]:
        if start >= end:
            return []
        ids = unique_ids[start:end]
        try:
            result = await client.retrieve(
                collection_name=collection_name,
                ids=ids,
                with_payload=False,
            )
            return list(result or [])
        except Exception:
            span = end - start
            if span == 1:  # pragma: no cover - network errors logged for observability
                logger.exception(
                    "Failed to check existing Qdrant point %s in collection %s.",
                    _normalise_point_id(unique_ids[start]),
                    collection_name,
                )
                return []
            midpoint = start + span // 2
            logger.debug(
                "Retrying Qdrant retrieve for %d ids in smaller batches (total=%d).",
                span,
                total,
            )
            left = await retrieve_range(start, midpoint)
            right = await retrieve_range(midpoint, end)
            return left + right

    records = await retrieve_range(0, total)
=======
    records = None
    for attempt in range(_EXISTING_POINT_RETRY_ATTEMPTS + 1):
        try:
            records = await client.retrieve(
                collection_name=collection_name,
                ids=unique_ids,
                with_payload=False,
            )
            break
        except Exception as exc:  # pragma: no cover - network errors logged for observability
            if attempt == _EXISTING_POINT_RETRY_ATTEMPTS:
                logger.exception(
                    "Failed to check existing Qdrant points for %d id(s).", len(unique_ids)
                )
                return set()
            next_attempt = attempt + 1
            logger.warning(
                "Retrying existing Qdrant point lookup after %s (attempt %d/%d).",
                exc.__class__.__name__,
                next_attempt,
                _EXISTING_POINT_RETRY_ATTEMPTS,
                exc_info=True,
            )
            await asyncio.sleep(_EXISTING_POINT_RETRY_BACKOFF_S * next_attempt)
>>>>>>> a94f52c3

    existing: set[str] = set()
    for record in records or []:
        record_id = getattr(record, "id", None)
        if record_id is None:
            continue
        existing.add(_normalise_point_id(record_id))
    return existing


def _chunk(seq: Sequence[models.PointStruct], size: int) -> Iterable[Sequence[models.PointStruct]]:
    for i in range(0, len(seq), size):
        yield seq[i : i + size]


async def _upsert_batch(
    client: AsyncQdrantClient,
    collection: str,
    batch: Sequence[models.PointStruct],
    *,
    max_retries: int,
    initial_backoff_s: float,
    retry_queue: Optional[asyncio.Queue[List[models.PointStruct]]],
    batch_idx: int,
    total_batches: int,
) -> int:
    """Returns number of points successfully upserted (len(batch) or 0 if handed to retry_queue)."""
    attempt = 0
    batch_list = list(batch)
    while True:
        try:
            # Fast path: weak ordering, don't block the write pipeline
            await client.upsert(
                collection_name=collection,
                points=batch_list,
                wait=False,
                ordering=WriteOrdering.WEAK,
            )
            return len(batch)
        except Exception as e:
            attempt += 1
            if attempt > max_retries:
                # Shove it to the retry queue and move on
                if retry_queue is not None:
                    try:
                        await retry_queue.put(list(batch_list))
                        logger.error(
                            "Batch %d/%d permanently failed after %d attempts; queued for retry: %s",
                            batch_idx,
                            total_batches,
                            attempt - 1,
                            e,
                        )
                    except Exception:
                        logger.exception("Failed to enqueue failed batch %d/%d", batch_idx, total_batches)
                else:
                    logger.exception(
                        "Batch %d/%d permanently failed after %d attempts (no retry queue): %s",
                        batch_idx,
                        total_batches,
                        attempt - 1,
                        e,
                    )
                return 0

            # Exponential backoff with jitter
            sleep_s = (initial_backoff_s * (2 ** (attempt - 1))) * (0.5 + random.random())
            # Cap backoff so we don't take a nap long enough to miss a birthday
            sleep_s = min(sleep_s, 10.0)
            logger.warning(
                "Upsert batch %d/%d failed (attempt %d/%d): %s; backing off %.2fs",
                batch_idx,
                total_batches,
                attempt,
                max_retries,
                e,
                sleep_s,
            )
            await asyncio.sleep(sleep_s)


async def _bounded_gather(coros, *, limit: int):
    sem = asyncio.Semaphore(limit)

    async def _runner(coro):
        async with sem:
            return await coro

    return await asyncio.gather(*(_runner(c) for c in coros), return_exceptions=False)


async def _upsert_in_batches(
    client: AsyncQdrantClient,
    collection_name: str,
    points: Sequence[models.PointStruct],
    *,
    batch_size: int = 2000,
    concurrency: int = 8,
    max_retries: int = 4,
    initial_backoff_s: float = 0.25,
    retry_queue: Optional[asyncio.Queue[List[models.PointStruct]]] = None,
) -> None:
    """
    High-throughput upsert:
      - batches points
      - runs upserts concurrently with weak ordering and wait=False
      - retries transient failures with exponential backoff + jitter
      - optionally pushes perma-failed batches to retry_queue
    """

    total = len(points)
    if total == 0:
        logger.info("No points to upsert. Graceful idleness. Touch grass.")
        return

    batches = list(_chunk(points, batch_size))
    total_batches = len(batches)
    t0 = time.perf_counter()

    # Submit tasks
    tasks = [
        _upsert_batch(
            client,
            collection_name,
            batch,
            max_retries=max_retries,
            initial_backoff_s=initial_backoff_s,
            retry_queue=retry_queue,
            batch_idx=i + 1,
            total_batches=total_batches,
        )
        for i, batch in enumerate(batches)
    ]

    # Concurrency with backpressure
    completed_points = 0
    for i in range(0, len(tasks), concurrency):
        chunk = tasks[i : i + concurrency]
        # Run a window of tasks
        results = await _bounded_gather(chunk, limit=concurrency)
        completed_points += sum(results)

        done = min(i + concurrency, len(tasks))
        pct = (done / total_batches) * 100
        elapsed = time.perf_counter() - t0
        rps = (completed_points / elapsed) if elapsed > 0 else math.inf
        logger.info(
            "Upsert progress: %d/%d batches (%.1f%%), %d/%d points, ~%.0f pts/s",
            done,
            total_batches,
            pct,
            completed_points,
            total,
            rps,
        )

    elapsed = time.perf_counter() - t0
    rps = (completed_points / elapsed) if elapsed > 0 else math.inf
    logger.info(
        "Upsert complete: %d/%d points in %.2fs (%.0f pts/s).",
        completed_points,
        total,
        elapsed,
        rps,
    )


async def _process_qdrant_retry_queue(
    client: AsyncQdrantClient,
    collection_name: str,
    retry_queue: asyncio.Queue[list[models.PointStruct]],
    *,
    config: "QdrantRuntimeConfig",
) -> tuple[int, int]:
    """Retry failed Qdrant batches with exponential backoff.

    Returns a tuple containing the number of points that were retried successfully
    and the number that still failed after exhausting ``config.retry_attempts``.
    """

    if retry_queue.empty():
        return 0, 0

    pending = retry_queue.qsize()
    logger.info("Retrying %d failed Qdrant batches", pending)
    succeeded_points = 0
    failed_points = 0
    while not retry_queue.empty():
        batch = await retry_queue.get()
        batch_size = len(batch)
        for attempt in range(1, config.retry_attempts + 1):
            try:
                await client.upsert(
                    collection_name=collection_name,
                    points=batch,
                )
            except Exception:
                logger.exception(
                    "Retry %d/%d failed for Qdrant batch of %d points",
                    attempt,
                    config.retry_attempts,
                    batch_size,
                )
                if attempt == config.retry_attempts:
                    logger.error(
                        "Giving up on Qdrant batch after %d attempts; %d points were not indexed",
                        config.retry_attempts,
                        batch_size,
                    )
                    failed_points += batch_size
                    break

                next_attempt = attempt + 1
                await asyncio.sleep(config.retry_backoff * next_attempt)
            else:
                logger.info(
                    "Successfully retried Qdrant batch of %d points on attempt %d",
                    batch_size,
                    attempt,
                )
                succeeded_points += batch_size
                break

    return succeeded_points, failed_points

__all__ = [
    "_DENSE_MODEL_PARAMS",
    "_resolve_dense_model_params",
    "_is_local_qdrant",
    "_ensure_collection",
    "_build_point_text",
    "_build_point_payload",
    "_point_id_from_rating_key",
    "_normalise_point_id",
    "_existing_point_ids",
    "QdrantPayload",
    "build_point",
    "_upsert_in_batches",
    "_process_qdrant_retry_queue",
]<|MERGE_RESOLUTION|>--- conflicted
+++ resolved
@@ -308,7 +308,6 @@
         return set()
 
     unique_ids: list[int | str] = list(dict.fromkeys(point_ids))
-<<<<<<< HEAD
     total = len(unique_ids)
 
     async def retrieve_range(start: int, end: int) -> list[models.Record]:
@@ -342,32 +341,6 @@
             return left + right
 
     records = await retrieve_range(0, total)
-=======
-    records = None
-    for attempt in range(_EXISTING_POINT_RETRY_ATTEMPTS + 1):
-        try:
-            records = await client.retrieve(
-                collection_name=collection_name,
-                ids=unique_ids,
-                with_payload=False,
-            )
-            break
-        except Exception as exc:  # pragma: no cover - network errors logged for observability
-            if attempt == _EXISTING_POINT_RETRY_ATTEMPTS:
-                logger.exception(
-                    "Failed to check existing Qdrant points for %d id(s).", len(unique_ids)
-                )
-                return set()
-            next_attempt = attempt + 1
-            logger.warning(
-                "Retrying existing Qdrant point lookup after %s (attempt %d/%d).",
-                exc.__class__.__name__,
-                next_attempt,
-                _EXISTING_POINT_RETRY_ATTEMPTS,
-                exc_info=True,
-            )
-            await asyncio.sleep(_EXISTING_POINT_RETRY_BACKOFF_S * next_attempt)
->>>>>>> a94f52c3
 
     existing: set[str] = set()
     for record in records or []:
