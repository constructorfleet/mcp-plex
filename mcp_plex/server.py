--- conflicted
+++ resolved
@@ -64,9 +64,9 @@
             prefer_grpc=_QDRANT_PREFER_GRPC,
             https=_QDRANT_HTTPS,
         )
-<<<<<<< HEAD
         self._reranker: CrossEncoder | None = None
         self._reranker_loaded = False
+        self.cache = MediaCache(_CACHE_SIZE)
 
     @property
     def reranker(self) -> CrossEncoder | None:
@@ -81,9 +81,7 @@
                 self._reranker = None
             self._reranker_loaded = True
         return self._reranker
-=======
-        self.cache = MediaCache(_CACHE_SIZE)
->>>>>>> beb2ea7b
+
 
 _USE_RERANKER = os.getenv("USE_RERANKER", "1") == "1"
 
