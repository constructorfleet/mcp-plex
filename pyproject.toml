--- conflicted
+++ resolved
@@ -4,11 +4,7 @@
 
 [project]
 name = "mcp-plex"
-<<<<<<< HEAD
-version = "1.0.21"
-=======
 version = "1.0.22"
->>>>>>> 6ede5485
 
 description = "Plex-Oriented Model Context Protocol Server"
 requires-python = ">=3.11,<3.13"
