--- conflicted
+++ resolved
@@ -4,11 +4,7 @@
 
 [project]
 name = "mcp-plex"
-<<<<<<< HEAD
-version = "2.0.15"
-=======
 version = "2.0.16"
->>>>>>> 4f579c20
 
 description = "Plex-Oriented Model Context Protocol Server"
 requires-python = ">=3.11,<3.13"
