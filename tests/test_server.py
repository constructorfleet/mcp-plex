--- conflicted
+++ resolved
@@ -3,14 +3,11 @@
 import json
 import sys
 import time
-<<<<<<< HEAD
 import types
 from pathlib import Path
 from typing import Any
 
-=======
 import sys
->>>>>>> 65319431
 import pytest
 from qdrant_client import models
 
